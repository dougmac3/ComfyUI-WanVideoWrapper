from diffusers import ModelMixin, ConfigMixin
from einops import rearrange, repeat
import torch
import torch.nn as nn
from functools import lru_cache
from ..wanvideo.modules.attention import attention

from comfy import model_management as mm

def timestep_transform(
    t,
    shift=5.0,
    num_timesteps=1000,
):
    t = t / num_timesteps
    # shift the timestep based on ratio
    new_t = shift * t / (1 + (shift - 1) * t)
    new_t = new_t * num_timesteps
    return new_t

def add_noise(
    original_samples: torch.FloatTensor,
    noise: torch.FloatTensor,
    timesteps: torch.IntTensor,
) -> torch.FloatTensor:
    """
    compatible with diffusers add_noise()
    """
    timesteps = timesteps.float() / 1000
    timesteps = timesteps.view(timesteps.shape + (1,) * (len(noise.shape)-1))

    return (1 - timesteps) * original_samples + timesteps * noise

def normalize_and_scale(column, source_range, target_range, epsilon=1e-8):

    source_min, source_max = source_range
    new_min, new_max = target_range
 
    normalized = (column - source_min) / (source_max - source_min + epsilon)
    scaled = normalized * (new_max - new_min) + new_min
    return scaled

def rotate_half(x):
    x = rearrange(x, "... (d r) -> ... d r", r=2)
    x1, x2 = x.unbind(dim=-1)
    x = torch.stack((-x2, x1), dim=-1)
    return rearrange(x, "... d r -> ... (d r)")

def calculate_x_ref_attn_map(visual_q, ref_k, ref_target_masks, mode='mean', attn_bias=None):
    
    ref_k = ref_k.to(visual_q.dtype).to(visual_q.device)
    scale = 1.0 / visual_q.shape[-1] ** 0.5
    visual_q = visual_q * scale
    visual_q = visual_q.transpose(1, 2)
    ref_k = ref_k.transpose(1, 2)
    attn = visual_q @ ref_k.transpose(-2, -1)

    if attn_bias is not None:
        attn = attn + attn_bias

    x_ref_attn_map_source = attn.softmax(-1) # B, H, x_seqlens, ref_seqlens


    x_ref_attn_maps = []
    ref_target_masks = ref_target_masks.to(visual_q.dtype)
    x_ref_attn_map_source = x_ref_attn_map_source.to(visual_q.dtype)

    for class_idx, ref_target_mask in enumerate(ref_target_masks):
        mm.soft_empty_cache()
        ref_target_mask = ref_target_mask[None, None, None, ...]
        x_ref_attnmap = x_ref_attn_map_source * ref_target_mask
        x_ref_attnmap = x_ref_attnmap.sum(-1) / ref_target_mask.sum() # B, H, x_seqlens, ref_seqlens --> B, H, x_seqlens
        x_ref_attnmap = x_ref_attnmap.permute(0, 2, 1) # B, x_seqlens, H
       
        if mode == 'mean':
            x_ref_attnmap = x_ref_attnmap.mean(-1) # B, x_seqlens
        elif mode == 'max':
            x_ref_attnmap = x_ref_attnmap.max(-1) # B, x_seqlens
        
        x_ref_attn_maps.append(x_ref_attnmap)
    
    del attn
    del x_ref_attn_map_source
    mm.soft_empty_cache()

    return torch.concat(x_ref_attn_maps, dim=0)

def get_attn_map_with_target(visual_q, ref_k, shape, ref_target_masks=None, split_num=2, enable_sp=False):
    """Args:
        query (torch.tensor): B M H K
        key (torch.tensor): B M H K
        shape (tuple): (N_t, N_h, N_w)
        ref_target_masks: [B, N_h * N_w]
    """

    N_t, N_h, N_w = shape
    
    x_seqlens = N_h * N_w
    ref_k     = ref_k[:, :x_seqlens]
    _, seq_lens, heads, _ = visual_q.shape
    class_num, _ = ref_target_masks.shape
    x_ref_attn_maps = torch.zeros(class_num, seq_lens).to(visual_q.device).to(visual_q.dtype)

    split_chunk = heads // split_num
    
    for i in range(split_num):
        x_ref_attn_maps_perhead = calculate_x_ref_attn_map(visual_q[:, :, i*split_chunk:(i+1)*split_chunk, :], ref_k[:, :, i*split_chunk:(i+1)*split_chunk, :], ref_target_masks)
        x_ref_attn_maps += x_ref_attn_maps_perhead
    
    return x_ref_attn_maps / split_num

class RotaryPositionalEmbedding1D(nn.Module):

    def __init__(self,
                 head_dim,
                 ):
        super().__init__()
        self.head_dim = head_dim
        self.base = 10000


    #@lru_cache(maxsize=32)
    def precompute_freqs_cis_1d(self, pos_indices):

        freqs = 1.0 / (self.base ** (torch.arange(0, self.head_dim, 2)[: (self.head_dim // 2)].float() / self.head_dim))
        freqs = freqs.to(pos_indices.device)
        freqs = torch.einsum("..., f -> ... f", pos_indices.float(), freqs)
        freqs = repeat(freqs, "... n -> ... (n r)", r=2)
        return freqs

    def forward(self, x, pos_indices):
        """1D RoPE.

        Args:
            query (torch.tensor): [B, head, seq, head_dim]
            pos_indices (torch.tensor): [seq,]
        Returns:
            query with the same shape as input.
        """
        freqs_cis = self.precompute_freqs_cis_1d(pos_indices)

        x_ = x.float()

        freqs_cis = freqs_cis.float().to(x.device)
        cos, sin = freqs_cis.cos(), freqs_cis.sin()
        cos, sin = rearrange(cos, 'n d -> 1 1 n d'), rearrange(sin, 'n d -> 1 1 n d')
        x_ = (x_ * cos) + (rotate_half(x_) * sin)

        return x_.type_as(x)

class AudioProjModel(ModelMixin, ConfigMixin):
    def __init__(
        self,
        seq_len=5,
        seq_len_vf=12,
        blocks=12,  
        channels=768, 
        intermediate_dim=512,
        output_dim=768,
        context_tokens=32,
        norm_output_audio=False,
    ):
        super().__init__()

        self.seq_len = seq_len
        self.blocks = blocks
        self.channels = channels
        self.input_dim = seq_len * blocks * channels  
        self.input_dim_vf = seq_len_vf * blocks * channels
        self.intermediate_dim = intermediate_dim
        self.context_tokens = context_tokens
        self.output_dim = output_dim

        # define multiple linear layers
        self.proj1 = nn.Linear(self.input_dim, intermediate_dim)
        self.proj1_vf = nn.Linear(self.input_dim_vf, intermediate_dim)
        self.proj2 = nn.Linear(intermediate_dim, intermediate_dim)
        self.proj3 = nn.Linear(intermediate_dim, context_tokens * output_dim)
        self.norm = nn.LayerNorm(output_dim) if norm_output_audio else nn.Identity()

    def forward(self, audio_embeds, audio_embeds_vf):
        video_length = audio_embeds.shape[1] + audio_embeds_vf.shape[1]
        B, _, _, S, C = audio_embeds.shape

        # process audio of first frame
        audio_embeds = rearrange(audio_embeds, "bz f w b c -> (bz f) w b c")
        batch_size, window_size, blocks, channels = audio_embeds.shape
        audio_embeds = audio_embeds.view(batch_size, window_size * blocks * channels)

        # process audio of latter frame
        audio_embeds_vf = rearrange(audio_embeds_vf, "bz f w b c -> (bz f) w b c")
        batch_size_vf, window_size_vf, blocks_vf, channels_vf = audio_embeds_vf.shape
        audio_embeds_vf = audio_embeds_vf.view(batch_size_vf, window_size_vf * blocks_vf * channels_vf)

        # first projection
        audio_embeds = torch.relu(self.proj1(audio_embeds)) 
        audio_embeds_vf = torch.relu(self.proj1_vf(audio_embeds_vf)) 
        audio_embeds = rearrange(audio_embeds, "(bz f) c -> bz f c", bz=B)
        audio_embeds_vf = rearrange(audio_embeds_vf, "(bz f) c -> bz f c", bz=B)
        audio_embeds_c = torch.concat([audio_embeds, audio_embeds_vf], dim=1) 
        batch_size_c, N_t, C_a = audio_embeds_c.shape
        audio_embeds_c = audio_embeds_c.view(batch_size_c*N_t, C_a)

        # second projection
        audio_embeds_c = torch.relu(self.proj2(audio_embeds_c))

        context_tokens = self.proj3(audio_embeds_c).reshape(batch_size_c*N_t, self.context_tokens, self.output_dim)

        # normalization and reshape
        context_tokens = self.norm(context_tokens)
        context_tokens = rearrange(context_tokens, "(bz f) m c -> bz f m c", f=video_length)

        return context_tokens

#@torch.compiler.disable()
class SingleStreamAttention(nn.Module):
    def __init__(
        self,
        dim: int,
        encoder_hidden_states_dim: int,
        num_heads: int,
        qkv_bias: bool,
        qk_norm: bool,
        norm_layer: nn.Module,
        attn_drop: float = 0.0,
        proj_drop: float = 0.0,
        eps: float = 1e-6,
        attention_mode: str = 'sdpa',
    ) -> None:
        super().__init__()
        assert dim % num_heads == 0, "dim should be divisible by num_heads"
        self.dim = dim
        self.encoder_hidden_states_dim = encoder_hidden_states_dim
        self.num_heads = num_heads
        self.head_dim = dim // num_heads
        self.scale = self.head_dim**-0.5
        self.qk_norm = qk_norm

        self.q_linear = nn.Linear(dim, dim, bias=qkv_bias)

        self.q_norm = norm_layer(self.head_dim, eps=eps) if qk_norm else nn.Identity()
        self.k_norm = norm_layer(self.head_dim,eps=eps) if qk_norm else nn.Identity()

        self.attn_drop = nn.Dropout(attn_drop)
        self.proj = nn.Linear(dim, dim)
        self.proj_drop = nn.Dropout(proj_drop)

        self.kv_linear = nn.Linear(encoder_hidden_states_dim, dim * 2, bias=qkv_bias)

        self.add_q_norm = norm_layer(self.head_dim) if qk_norm else nn.Identity()
        self.add_k_norm = norm_layer(self.head_dim) if qk_norm else nn.Identity()

        self.attention_mode = attention_mode

    def forward(self, x: torch.Tensor, encoder_hidden_states: torch.Tensor, shape=None, enable_sp=False, kv_seq=None) -> torch.Tensor:
        N_t, N_h, N_w = shape

        x_extra = None
<<<<<<< HEAD
        if x.shape[0] != encoder_hidden_states.shape[0]:
            x_extra = x[:, -N_h * N_w:, :]
            x = x[:, :-N_h * N_w, :]
            N_t = N_t - 1
      
        x = rearrange(x, "B (N_t S) C -> (B N_t) S C", N_t=N_t)
=======
        try:
            x = rearrange(x, "B (N_t S) C -> (B N_t) S C", N_t=N_t)
        except:
            x_extra = x[:, -N_h * N_w:, :]
            x = x[:, :-N_h * N_w, :]
            N_t = N_t - 1
            x = rearrange(x, "B (N_t S) C -> (B N_t) S C", N_t=N_t)
>>>>>>> 427e7be6

        # get q for hidden_state
        B, N, C = x.shape
        q = self.q_linear(x)
        q_shape = (B, N, self.num_heads, self.head_dim)
        q = q.view(q_shape).permute((0, 2, 1, 3))

        if self.qk_norm:
            q = self.q_norm(q)
        
        # get kv from encoder_hidden_states
        _, N_a, _ = encoder_hidden_states.shape
        encoder_kv = self.kv_linear(encoder_hidden_states)
        encoder_kv_shape = (B, N_a, 2, self.num_heads, self.head_dim)
        encoder_kv = encoder_kv.view(encoder_kv_shape).permute((2, 0, 3, 1, 4)) 
        encoder_k, encoder_v = encoder_kv.unbind(0)

        if self.qk_norm:
            encoder_k = self.add_k_norm(encoder_k)

        x = attention(
            q.transpose(1, 2), 
            encoder_k.transpose(1, 2), 
            encoder_v.transpose(1, 2),
            attention_mode=self.attention_mode
            )

        # linear transform
        x_output_shape = (B, N, C)
        #x = x.transpose(1, 2) 
        x = x.reshape(x_output_shape) 
        x = self.proj(x)
        x = self.proj_drop(x)        

        x = rearrange(x, "(B N_t) S C -> B (N_t S) C", N_t=N_t)
    
        if x_extra is not None:
            x = torch.cat([x, torch.zeros_like(x_extra)], dim=1)

        return x
    
class SingleStreamMultiAttention(SingleStreamAttention):
    """Multi-speaker rotary-position cross-attention.

    This implementation generalises the original 2-speaker logic to an arbitrary
    number of voices.  Each speaker is allocated a contiguous *class_interval*
    segment inside a shared *class_range* rotary bucket.  The centre of each
    bucket is applied to that speaker's KV tokens while queries are modulated
    per-token according to which speaker dominates the pixel.
    """

    def __init__(
        self,
        dim: int,
        encoder_hidden_states_dim: int,
        num_heads: int,
        qkv_bias: bool,
        qk_norm: bool,
        norm_layer: nn.Module,
        attn_drop: float = 0.0,
        proj_drop: float = 0.0,
        eps: float = 1e-6,
        class_range: int = 24,
        class_interval: int = 4,
        attention_mode: str = 'sdpa',
    ) -> None:
        super().__init__(
            dim=dim,
            encoder_hidden_states_dim=encoder_hidden_states_dim,
            num_heads=num_heads,
            qkv_bias=qkv_bias,
            qk_norm=qk_norm,
            norm_layer=norm_layer,
            attn_drop=attn_drop,
            proj_drop=proj_drop,
            eps=eps,
            attention_mode=attention_mode,
        )

        # Rotary-embedding layout parameters
        self.class_interval = class_interval
        self.class_range = class_range
        self.max_humans = self.class_range // self.class_interval

        # Constant bucket used for background tokens
        self.rope_bak = int(self.class_range // 2)

        self.rope_1d = RotaryPositionalEmbedding1D(self.head_dim)

        self.attention_mode = attention_mode

    def forward(
        self,
        x: torch.Tensor,
        encoder_hidden_states: torch.Tensor,
        shape=None,
        x_ref_attn_map=None,
        human_num=None,
    ) -> torch.Tensor:
        encoder_hidden_states = encoder_hidden_states.squeeze(0)

        # Single-speaker fall-through
        if human_num is None or human_num <= 1:
            return super().forward(x, encoder_hidden_states, shape)

        N_t, N_h, N_w = shape
        x = rearrange(x, "B (N_t S) C -> (B N_t) S C", N_t=N_t)

        x_extra = None
        if x.shape[0] != encoder_hidden_states.shape[0]:
            x_extra = x[:, -N_h * N_w:, :]
            x = x[:, :-N_h * N_w, :]
            N_t = N_t - 1

        # Query projection
        B, N, C = x.shape
        q = self.q_linear(x)
        q = q.view(B, N, self.num_heads, self.head_dim).permute(0, 2, 1, 3)
        if self.qk_norm:
            q = self.q_norm(q)

        if human_num == 2:
            # Use `class_range` logic for exactly 2 speakers
            rope_h1 = (0, self.class_interval)
            rope_h2 = (self.class_range - self.class_interval, self.class_range)
            rope_bak = int(self.class_range // 2)

            # Normalize and scale attention maps for each speaker
            max_values = x_ref_attn_map.max(1).values[:, None, None]
            min_values = x_ref_attn_map.min(1).values[:, None, None]
            max_min_values = torch.cat([max_values, min_values], dim=2)

            human1_max_value, human1_min_value = max_min_values[0, :, 0].max(), max_min_values[0, :, 1].min()
            human2_max_value, human2_min_value = max_min_values[1, :, 0].max(), max_min_values[1, :, 1].min()

            human1 = normalize_and_scale(x_ref_attn_map[0], (human1_min_value, human1_max_value), rope_h1)
            human2 = normalize_and_scale(x_ref_attn_map[1], (human2_min_value, human2_max_value), rope_h2)
            back = torch.full((x_ref_attn_map.size(1),), rope_bak, dtype=human1.dtype, device=human1.device)

            # Token-wise speaker dominance
            max_indices = x_ref_attn_map.argmax(dim=0)
            normalized_map = torch.stack([human1, human2, back], dim=1)
            normalized_pos = normalized_map[torch.arange(x_ref_attn_map.size(1)), max_indices]
        else:
            # General case for more than 2 speakers
            rope_ranges = [
                (i * self.class_interval, (i + 1) * self.class_interval)
                for i in range(human_num)
            ]

            # Normalize each speaker's attention map into its own bucket
            human_norm_list = []
            for idx in range(human_num):
                attn_map = x_ref_attn_map[idx]
                att_min, att_max = attn_map.min(), attn_map.max()
                human_norm = normalize_and_scale(
                    attn_map, (att_min, att_max), rope_ranges[idx]
                )
                human_norm_list.append(human_norm)

            # Background constant bucket
            back = torch.full(
                (x_ref_attn_map.size(1),),
                self.rope_bak,
                dtype=x_ref_attn_map.dtype,
                device=x_ref_attn_map.device,
            )

            # Token-wise speaker dominance
            max_indices = x_ref_attn_map.argmax(dim=0)
            normalized_map = torch.stack(human_norm_list + [back], dim=1)
            normalized_pos = normalized_map[torch.arange(x_ref_attn_map.size(1)), max_indices]

        # Apply rotary to Q
        q = rearrange(q, "(B N_t) H S C -> B H (N_t S) C", N_t=N_t)
        q = self.rope_1d(q, normalized_pos)
        q = rearrange(q, "B H (N_t S) C -> (B N_t) H S C", N_t=N_t)

        # Keys / Values
        _, N_a, _ = encoder_hidden_states.shape
        encoder_kv = self.kv_linear(encoder_hidden_states)
        encoder_kv = encoder_kv.view(B, N_a, 2, self.num_heads, self.head_dim).permute(2, 0, 3, 1, 4)
        encoder_k, encoder_v = encoder_kv.unbind(0)
        if self.qk_norm:
            encoder_k = self.add_k_norm(encoder_k)

        # Rotary for keys – assign centre of each speaker bucket to its context tokens
        if human_num == 2:
            per_frame = torch.zeros(N_a, dtype=encoder_k.dtype, device=encoder_k.device)
            per_frame[: per_frame.size(0) // 2] = (rope_h1[0] + rope_h1[1]) / 2
            per_frame[per_frame.size(0) // 2 :] = (rope_h2[0] + rope_h2[1]) / 2
            encoder_pos = torch.cat([per_frame] * N_t, dim=0)
        else:
            tokens_per_human = N_a // human_num
            encoder_pos_list = []
            for i in range(human_num):
                start, end = rope_ranges[i]
                centre = (start + end) / 2
                encoder_pos_list.append(
                    torch.full(
                        (tokens_per_human,), centre, dtype=encoder_k.dtype, device=encoder_k.device
                    )
                )
            encoder_pos = torch.cat(encoder_pos_list * N_t, dim=0)

        encoder_k = rearrange(encoder_k, "(B N_t) H S C -> B H (N_t S) C", N_t=N_t)
        encoder_k = self.rope_1d(encoder_k, encoder_pos)
        encoder_k = rearrange(encoder_k, "B H (N_t S) C -> (B N_t) H S C", N_t=N_t)

        # Final attention
        q = rearrange(q, "B H M K -> B M H K")
        encoder_k = rearrange(encoder_k, "B H M K -> B M H K")
        encoder_v = rearrange(encoder_v, "B H M K -> B M H K")
        x = attention(
            q, encoder_k, encoder_v, attention_mode=self.attention_mode
        )

        # Linear projection
        x = x.reshape(B, N, C)
        x = self.proj(x)
        x = self.proj_drop(x)

        # Restore original layout
        x = rearrange(x, "(B N_t) S C -> B (N_t S) C", N_t=N_t)
        if x_extra is not None:
            x = torch.cat([x, torch.zeros_like(x_extra)], dim=1)

        return x<|MERGE_RESOLUTION|>--- conflicted
+++ resolved
@@ -256,14 +256,6 @@
         N_t, N_h, N_w = shape
 
         x_extra = None
-<<<<<<< HEAD
-        if x.shape[0] != encoder_hidden_states.shape[0]:
-            x_extra = x[:, -N_h * N_w:, :]
-            x = x[:, :-N_h * N_w, :]
-            N_t = N_t - 1
-      
-        x = rearrange(x, "B (N_t S) C -> (B N_t) S C", N_t=N_t)
-=======
         try:
             x = rearrange(x, "B (N_t S) C -> (B N_t) S C", N_t=N_t)
         except:
@@ -271,7 +263,6 @@
             x = x[:, :-N_h * N_w, :]
             N_t = N_t - 1
             x = rearrange(x, "B (N_t S) C -> (B N_t) S C", N_t=N_t)
->>>>>>> 427e7be6
 
         # get q for hidden_state
         B, N, C = x.shape
